--- conflicted
+++ resolved
@@ -612,15 +612,9 @@
     relationshipWeightProperty,
     tolerance
   }: {
-<<<<<<< HEAD
-    maxIterations?: number
-    dampingFactor?: number
-    writeProperty?: string
-=======
     writeProperty: string
     maxIterations: number
     dampingFactor?: number
->>>>>>> 7ed9601c
     relationshipWeightProperty?: string
     tolerance?: number
   }
